use std::io;
use std::num;
use std::str;
use std::string;

use anyhow::Error;
use thiserror::Error;

#[derive(Debug, Error)]
pub enum MachError {
    #[error("fail to interpret a sequence of u8 as a string, {}.", _0)]
    Utf8Error(#[from] str::Utf8Error),
    #[error("fail to convert a String from a UTF-8 byte vector, {}.", _0)]
    FromUtf8Error(#[from] string::FromUtf8Error),
    #[error("fail to parse UUID, {}.", _0)]
    UuidError(::uuid::Error),
<<<<<<< HEAD
    #[error("fail to do I/O operations, {}.", _0)]
    IoError(#[from] io::Error),
    #[error("fail to parse time, {}.", _0)]
    TimeParseError(#[from] time::ParseError),
    #[error("fail to parse integer, {}.", _0)]
    ParseIntError(#[from] num::ParseIntError),
    #[error("fail to parse octal, {}.", _0)]
=======
    #[fail(display = "fail to do I/O operations, {}.", _0)]
    IoError(#[cause] io::Error),
    #[fail(display = "fail to parse time, {}.", _0)]
    TimeParseError(#[cause] time::error::ComponentRange),
    #[fail(display = "fail to parse integer, {}.", _0)]
    ParseIntError(#[cause] num::ParseIntError),
    #[fail(display = "fail to parse octal, {}.", _0)]
>>>>>>> f4d7c042
    ParseOctalError(String),
    #[error("unknown file format, magic 0x{:08x}.", _0)]
    UnknownMagic(u32),
    #[error("unknown symbol type, {}.", _0)]
    UnknownSymType(u8),
    #[error("offset {} out of range: [0..{}).", _0, _1)]
    OutOfRange(usize, usize),
    #[error("number overflowing.")]
    NumberOverflow,
    #[error("buffer overflowing, {}.", _0)]
    BufferOverflow(usize),
}


impl From<uuid::Error> for MachError {
    fn from(err: uuid::Error) -> Self {
        MachError::UuidError(err)
    }
}

<<<<<<< HEAD
=======
impl From<io::Error> for MachError {
    fn from(err: io::Error) -> Self {
        MachError::IoError(err)
    }
}

impl From<time::error::ComponentRange> for MachError {
    fn from(err: time::error::ComponentRange) -> Self {
        MachError::TimeParseError(err)
    }
}

impl From<num::ParseIntError> for MachError {
    fn from(err: num::ParseIntError) -> Self {
        MachError::ParseIntError(err)
    }
}
>>>>>>> f4d7c042

pub type Result<T> = ::std::result::Result<T, Error>;<|MERGE_RESOLUTION|>--- conflicted
+++ resolved
@@ -14,23 +14,11 @@
     FromUtf8Error(#[from] string::FromUtf8Error),
     #[error("fail to parse UUID, {}.", _0)]
     UuidError(::uuid::Error),
-<<<<<<< HEAD
     #[error("fail to do I/O operations, {}.", _0)]
     IoError(#[from] io::Error),
-    #[error("fail to parse time, {}.", _0)]
-    TimeParseError(#[from] time::ParseError),
     #[error("fail to parse integer, {}.", _0)]
     ParseIntError(#[from] num::ParseIntError),
     #[error("fail to parse octal, {}.", _0)]
-=======
-    #[fail(display = "fail to do I/O operations, {}.", _0)]
-    IoError(#[cause] io::Error),
-    #[fail(display = "fail to parse time, {}.", _0)]
-    TimeParseError(#[cause] time::error::ComponentRange),
-    #[fail(display = "fail to parse integer, {}.", _0)]
-    ParseIntError(#[cause] num::ParseIntError),
-    #[fail(display = "fail to parse octal, {}.", _0)]
->>>>>>> f4d7c042
     ParseOctalError(String),
     #[error("unknown file format, magic 0x{:08x}.", _0)]
     UnknownMagic(u32),
@@ -44,32 +32,10 @@
     BufferOverflow(usize),
 }
 
-
 impl From<uuid::Error> for MachError {
     fn from(err: uuid::Error) -> Self {
         MachError::UuidError(err)
     }
 }
 
-<<<<<<< HEAD
-=======
-impl From<io::Error> for MachError {
-    fn from(err: io::Error) -> Self {
-        MachError::IoError(err)
-    }
-}
-
-impl From<time::error::ComponentRange> for MachError {
-    fn from(err: time::error::ComponentRange) -> Self {
-        MachError::TimeParseError(err)
-    }
-}
-
-impl From<num::ParseIntError> for MachError {
-    fn from(err: num::ParseIntError) -> Self {
-        MachError::ParseIntError(err)
-    }
-}
->>>>>>> f4d7c042
-
 pub type Result<T> = ::std::result::Result<T, Error>;